--- conflicted
+++ resolved
@@ -1697,21 +1697,17 @@
     await init();
     const _init_t2 = performance.now();
 
-   if (localStorage.ExploitLoaded === "yes" && sessionStorage.ExploitLoaded!="yes") {
+     try {
+        chain.sys('setuid', 0);
+        }
+    catch (e) {
+        localStorage.ExploitLoaded = "no";
+    }
+    
+     if (localStorage.ExploitLoaded === "yes" && sessionStorage.ExploitLoaded!="yes") {
            runBinLoader();
             return new Promise(() => {});
       }
-
-     try {
-        chain.sys('setuid', 0);
-        }
-<<<<<<< HEAD
-=======
-    
->>>>>>> 0252dbf8
-    catch (e) {
-        localStorage.ExploitLoaded = "no";
-    }
  
     // fun fact:
     // if the first thing you do since boot is run the web browser, WebKit can
